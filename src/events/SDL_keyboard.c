/*
    SDL - Simple DirectMedia Layer
    Copyright (C) 1997-2010 Sam Lantinga

    This library is free software; you can redistribute it and/or
    modify it under the terms of the GNU Lesser General Public
    License as published by the Free Software Foundation; either
    version 2.1 of the License, or (at your option) any later version.

    This library is distributed in the hope that it will be useful,
    but WITHOUT ANY WARRANTY; without even the implied warranty of
    MERCHANTABILITY or FITNESS FOR A PARTICULAR PURPOSE.  See the GNU
    Lesser General Public License for more details.

    You should have received a copy of the GNU Lesser General Public
    License along with this library; if not, write to the Free Software
    Foundation, Inc., 51 Franklin St, Fifth Floor, Boston, MA  02110-1301  USA

    Sam Lantinga
    slouken@libsdl.org
*/
#include "SDL_config.h"

/* General keyboard handling code for SDL */

#include "SDL_timer.h"
#include "SDL_events.h"
#include "SDL_events_c.h"
#include "SDL_sysevents.h"


/* Global keyboard information */

typedef struct SDL_Keyboard SDL_Keyboard;

struct SDL_Keyboard
{
    /* Data common to all keyboards */
    SDL_Window *focus;
    Uint16 modstate;
    Uint8 keystate[SDL_NUM_SCANCODES];
    SDLKey keymap[SDL_NUM_SCANCODES];
};

static SDL_Keyboard SDL_keyboard;

static const SDLKey SDL_default_keymap[SDL_NUM_SCANCODES] = {
    0, 0, 0, 0,
    'a',
    'b',
    'c',
    'd',
    'e',
    'f',
    'g',
    'h',
    'i',
    'j',
    'k',
    'l',
    'm',
    'n',
    'o',
    'p',
    'q',
    'r',
    's',
    't',
    'u',
    'v',
    'w',
    'x',
    'y',
    'z',
    '1',
    '2',
    '3',
    '4',
    '5',
    '6',
    '7',
    '8',
    '9',
    '0',
    SDLK_RETURN,
    SDLK_ESCAPE,
    SDLK_BACKSPACE,
    SDLK_TAB,
    SDLK_SPACE,
    '-',
    '=',
    '[',
    ']',
    '\\',
    '#',
    ';',
    '\'',
    '`',
    ',',
    '.',
    '/',
    SDLK_CAPSLOCK,
    SDLK_F1,
    SDLK_F2,
    SDLK_F3,
    SDLK_F4,
    SDLK_F5,
    SDLK_F6,
    SDLK_F7,
    SDLK_F8,
    SDLK_F9,
    SDLK_F10,
    SDLK_F11,
    SDLK_F12,
    SDLK_PRINTSCREEN,
    SDLK_SCROLLLOCK,
    SDLK_PAUSE,
    SDLK_INSERT,
    SDLK_HOME,
    SDLK_PAGEUP,
    SDLK_DELETE,
    SDLK_END,
    SDLK_PAGEDOWN,
    SDLK_RIGHT,
    SDLK_LEFT,
    SDLK_DOWN,
    SDLK_UP,
    SDLK_NUMLOCKCLEAR,
    SDLK_KP_DIVIDE,
    SDLK_KP_MULTIPLY,
    SDLK_KP_MINUS,
    SDLK_KP_PLUS,
    SDLK_KP_ENTER,
    SDLK_KP_1,
    SDLK_KP_2,
    SDLK_KP_3,
    SDLK_KP_4,
    SDLK_KP_5,
    SDLK_KP_6,
    SDLK_KP_7,
    SDLK_KP_8,
    SDLK_KP_9,
    SDLK_KP_0,
    SDLK_KP_PERIOD,
    0,
    SDLK_APPLICATION,
    SDLK_POWER,
    SDLK_KP_EQUALS,
    SDLK_F13,
    SDLK_F14,
    SDLK_F15,
    SDLK_F16,
    SDLK_F17,
    SDLK_F18,
    SDLK_F19,
    SDLK_F20,
    SDLK_F21,
    SDLK_F22,
    SDLK_F23,
    SDLK_F24,
    SDLK_EXECUTE,
    SDLK_HELP,
    SDLK_MENU,
    SDLK_SELECT,
    SDLK_STOP,
    SDLK_AGAIN,
    SDLK_UNDO,
    SDLK_CUT,
    SDLK_COPY,
    SDLK_PASTE,
    SDLK_FIND,
    SDLK_MUTE,
    SDLK_VOLUMEUP,
    SDLK_VOLUMEDOWN,
    0, 0, 0,
    SDLK_KP_COMMA,
    SDLK_KP_EQUALSAS400,
    0, 0, 0, 0, 0, 0, 0, 0, 0, 0, 0, 0, 0, 0, 0, 0, 0, 0,
    SDLK_ALTERASE,
    SDLK_SYSREQ,
    SDLK_CANCEL,
    SDLK_CLEAR,
    SDLK_PRIOR,
    SDLK_RETURN2,
    SDLK_SEPARATOR,
    SDLK_OUT,
    SDLK_OPER,
    SDLK_CLEARAGAIN,
    SDLK_CRSEL,
    SDLK_EXSEL,
    0, 0, 0, 0, 0, 0, 0, 0, 0, 0, 0,
    SDLK_KP_00,
    SDLK_KP_000,
    SDLK_THOUSANDSSEPARATOR,
    SDLK_DECIMALSEPARATOR,
    SDLK_CURRENCYUNIT,
    SDLK_CURRENCYSUBUNIT,
    SDLK_KP_LEFTPAREN,
    SDLK_KP_RIGHTPAREN,
    SDLK_KP_LEFTBRACE,
    SDLK_KP_RIGHTBRACE,
    SDLK_KP_TAB,
    SDLK_KP_BACKSPACE,
    SDLK_KP_A,
    SDLK_KP_B,
    SDLK_KP_C,
    SDLK_KP_D,
    SDLK_KP_E,
    SDLK_KP_F,
    SDLK_KP_XOR,
    SDLK_KP_POWER,
    SDLK_KP_PERCENT,
    SDLK_KP_LESS,
    SDLK_KP_GREATER,
    SDLK_KP_AMPERSAND,
    SDLK_KP_DBLAMPERSAND,
    SDLK_KP_VERTICALBAR,
    SDLK_KP_DBLVERTICALBAR,
    SDLK_KP_COLON,
    SDLK_KP_HASH,
    SDLK_KP_SPACE,
    SDLK_KP_AT,
    SDLK_KP_EXCLAM,
    SDLK_KP_MEMSTORE,
    SDLK_KP_MEMRECALL,
    SDLK_KP_MEMCLEAR,
    SDLK_KP_MEMADD,
    SDLK_KP_MEMSUBTRACT,
    SDLK_KP_MEMMULTIPLY,
    SDLK_KP_MEMDIVIDE,
    SDLK_KP_PLUSMINUS,
    SDLK_KP_CLEAR,
    SDLK_KP_CLEARENTRY,
    SDLK_KP_BINARY,
    SDLK_KP_OCTAL,
    SDLK_KP_DECIMAL,
    SDLK_KP_HEXADECIMAL,
    0, 0,
    SDLK_LCTRL,
    SDLK_LSHIFT,
    SDLK_LALT,
    SDLK_LGUI,
    SDLK_RCTRL,
    SDLK_RSHIFT,
    SDLK_RALT,
    SDLK_RGUI,
    0, 0, 0, 0, 0, 0, 0, 0, 0, 0, 0, 0, 0, 0, 0, 0, 0, 0, 0, 0, 0, 0, 0, 0, 0,
    SDLK_MODE,
    SDLK_AUDIONEXT,
    SDLK_AUDIOPREV,
    SDLK_AUDIOSTOP,
    SDLK_AUDIOPLAY,
    SDLK_AUDIOMUTE,
    SDLK_MEDIASELECT,
    SDLK_WWW,
    SDLK_MAIL,
    SDLK_CALCULATOR,
    SDLK_COMPUTER,
    SDLK_AC_SEARCH,
    SDLK_AC_HOME,
    SDLK_AC_BACK,
    SDLK_AC_FORWARD,
    SDLK_AC_STOP,
    SDLK_AC_REFRESH,
    SDLK_AC_BOOKMARKS,
    SDLK_BRIGHTNESSDOWN,
    SDLK_BRIGHTNESSUP,
    SDLK_DISPLAYSWITCH,
    SDLK_KBDILLUMTOGGLE,
    SDLK_KBDILLUMDOWN,
    SDLK_KBDILLUMUP,
    SDLK_EJECT,
    SDLK_SLEEP,
};

static const char *SDL_scancode_names[SDL_NUM_SCANCODES] = {
    NULL, NULL, NULL, NULL,
    "A",
    "B",
    "C",
    "D",
    "E",
    "F",
    "G",
    "H",
    "I",
    "J",
    "K",
    "L",
    "M",
    "N",
    "O",
    "P",
    "Q",
    "R",
    "S",
    "T",
    "U",
    "V",
    "W",
    "X",
    "Y",
    "Z",
    "1",
    "2",
    "3",
    "4",
    "5",
    "6",
    "7",
    "8",
    "9",
    "0",
    "Return",
    "Escape",
    "Backspace",
    "Tab",
    "Space",
    "-",
    "=",
    "[",
    "]",
    "\\",
    "#",
    ";",
    "'",
    "`",
    ",",
    ".",
    "/",
    "CapsLock",
    "F1",
    "F2",
    "F3",
    "F4",
    "F5",
    "F6",
    "F7",
    "F8",
    "F9",
    "F10",
    "F11",
    "F12",
    "PrintScreen",
    "ScrollLock",
    "Pause",
    "Insert",
    "Home",
    "PageUp",
    "Delete",
    "End",
    "PageDown",
    "Right",
    "Left",
    "Down",
    "Up",
    "Numlock",
    "Keypad /",
    "Keypad *",
    "Keypad -",
    "Keypad +",
    "Keypad Enter",
    "Keypad 1",
    "Keypad 2",
    "Keypad 3",
    "Keypad 4",
    "Keypad 5",
    "Keypad 6",
    "Keypad 7",
    "Keypad 8",
    "Keypad 9",
    "Keypad 0",
    "Keypad .",
    NULL,
    "Application",
    "Power",
    "Keypad =",
    "F13",
    "F14",
    "F15",
    "F16",
    "F17",
    "F18",
    "F19",
    "F20",
    "F21",
    "F22",
    "F23",
    "F24",
    "Execute",
    "Help",
    "Menu",
    "Select",
    "Stop",
    "Again",
    "Undo",
    "Cut",
    "Copy",
    "Paste",
    "Find",
    "Mute",
    "VolumeUp",
    "VolumeDown",
    NULL, NULL, NULL,
    "Keypad ,",
    "Keypad = (AS400)",
    NULL, NULL, NULL, NULL, NULL, NULL, NULL, NULL, NULL, NULL, NULL, NULL,
    NULL, NULL, NULL, NULL, NULL, NULL,
    "AltErase",
    "SysReq",
    "Cancel",
    "Clear",
    "Prior",
    "Return",
    "Separator",
    "Out",
    "Oper",
    "Clear / Again",
    "CrSel",
    "ExSel",
    NULL, NULL, NULL, NULL, NULL, NULL, NULL, NULL, NULL, NULL, NULL,
    "Keypad 00",
    "Keypad 000",
    "ThousandsSeparator",
    "DecimalSeparator",
    "CurrencyUnit",
    "CurrencySubUnit",
    "Keypad (",
    "Keypad )",
    "Keypad {",
    "Keypad }",
    "Keypad Tab",
    "Keypad Backspace",
    "Keypad A",
    "Keypad B",
    "Keypad C",
    "Keypad D",
    "Keypad E",
    "Keypad F",
    "Keypad XOR",
    "Keypad ^",
    "Keypad %",
    "Keypad <",
    "Keypad >",
    "Keypad &",
    "Keypad &&",
    "Keypad |",
    "Keypad ||",
    "Keypad :",
    "Keypad #",
    "Keypad Space",
    "Keypad @",
    "Keypad !",
    "Keypad MemStore",
    "Keypad MemRecall",
    "Keypad MemClear",
    "Keypad MemAdd",
    "Keypad MemSubtract",
    "Keypad MemMultiply",
    "Keypad MemDivide",
    "Keypad +/-",
    "Keypad Clear",
    "Keypad ClearEntry",
    "Keypad Binary",
    "Keypad Octal",
    "Keypad Decimal",
    "Keypad Hexadecimal",
    NULL, NULL,
    "Left Ctrl",
    "Left Shift",
    "Left Alt",
    "Left GUI",
    "Right Ctrl",
    "Right Shift",
    "Right Alt",
    "Right GUI",
    NULL, NULL, NULL, NULL, NULL, NULL, NULL, NULL, NULL, NULL, NULL, NULL,
    NULL, NULL, NULL, NULL, NULL, NULL, NULL, NULL, NULL, NULL, NULL, NULL,
    NULL,
    "ModeSwitch",
    "AudioNext",
    "AudioPrev",
    "AudioStop",
    "AudioPlay",
    "AudioMute",
    "MediaSelect",
    "WWW",
    "Mail",
    "Calculator",
    "Computer",
    "AC Search",
    "AC Home",
    "AC Back",
    "AC Forward",
    "AC Stop",
    "AC Refresh",
    "AC Bookmarks",
    "BrightnessDown",
    "BrightnessUp",
    "DisplaySwitch",
    "KBDIllumToggle",
    "KBDIllumDown",
    "KBDIllumUp",
    "Eject",
    "Sleep",
};

/* Taken from SDL_iconv() */
static char *
SDL_UCS4ToUTF8(Uint32 ch, char *dst)
{
    Uint8 *p = (Uint8 *) dst;
    if (ch <= 0x7F) {
        *p = (Uint8) ch;
        ++dst;
    } else if (ch <= 0x7FF) {
        p[0] = 0xC0 | (Uint8) ((ch >> 6) & 0x1F);
        p[1] = 0x80 | (Uint8) (ch & 0x3F);
        dst += 2;
    } else if (ch <= 0xFFFF) {
        p[0] = 0xE0 | (Uint8) ((ch >> 12) & 0x0F);
        p[1] = 0x80 | (Uint8) ((ch >> 6) & 0x3F);
        p[2] = 0x80 | (Uint8) (ch & 0x3F);
        dst += 3;
    } else if (ch <= 0x1FFFFF) {
        p[0] = 0xF0 | (Uint8) ((ch >> 18) & 0x07);
        p[1] = 0x80 | (Uint8) ((ch >> 12) & 0x3F);
        p[2] = 0x80 | (Uint8) ((ch >> 6) & 0x3F);
        p[3] = 0x80 | (Uint8) (ch & 0x3F);
        dst += 4;
    } else if (ch <= 0x3FFFFFF) {
        p[0] = 0xF8 | (Uint8) ((ch >> 24) & 0x03);
        p[1] = 0x80 | (Uint8) ((ch >> 18) & 0x3F);
        p[2] = 0x80 | (Uint8) ((ch >> 12) & 0x3F);
        p[3] = 0x80 | (Uint8) ((ch >> 6) & 0x3F);
        p[4] = 0x80 | (Uint8) (ch & 0x3F);
        dst += 5;
    } else {
        p[0] = 0xFC | (Uint8) ((ch >> 30) & 0x01);
        p[1] = 0x80 | (Uint8) ((ch >> 24) & 0x3F);
        p[2] = 0x80 | (Uint8) ((ch >> 18) & 0x3F);
        p[3] = 0x80 | (Uint8) ((ch >> 12) & 0x3F);
        p[4] = 0x80 | (Uint8) ((ch >> 6) & 0x3F);
        p[5] = 0x80 | (Uint8) (ch & 0x3F);
        dst += 6;
    }
    return dst;
}

/* Public functions */
int
SDL_KeyboardInit(void)
{
    SDL_Keyboard *keyboard = &SDL_keyboard;

    /* Set the default keymap */
    SDL_memcpy(keyboard->keymap, SDL_default_keymap, sizeof(SDL_default_keymap));
    return (0);
}

void
SDL_ResetKeyboard(void)
{
    SDL_Keyboard *keyboard = &SDL_keyboard;
    SDL_scancode scancode;

    for (scancode = 0; scancode < SDL_NUM_SCANCODES; ++scancode) {
        if (keyboard->keystate[scancode] == SDL_PRESSED) {
            SDL_SendKeyboardKey(SDL_RELEASED, scancode);
        }
    }
}

void
SDL_GetDefaultKeymap(SDLKey * keymap)
{
    SDL_memcpy(keymap, SDL_default_keymap, sizeof(SDL_default_keymap));
}

void
SDL_SetKeymap(int start, SDLKey * keys, int length)
{
    SDL_Keyboard *keyboard = &SDL_keyboard;

    if (start < 0 || start + length > SDL_NUM_SCANCODES) {
        return;
    }

    SDL_memcpy(&keyboard->keymap[start], keys, sizeof(*keys) * length);
}

void
SDL_SetScancodeName(SDL_scancode scancode, const char *name)
{
    SDL_scancode_names[scancode] = name;
}

SDL_Window *
SDL_GetKeyboardFocus(void)
{
    SDL_Keyboard *keyboard = &SDL_keyboard;

    return keyboard->focus;
}

void
SDL_SetKeyboardFocus(SDL_Window * window)
{
    SDL_Keyboard *keyboard = &SDL_keyboard;

    /* See if the current window has lost focus */
    if (keyboard->focus && keyboard->focus != window) {
        SDL_SendWindowEvent(keyboard->focus, SDL_WINDOWEVENT_FOCUS_LOST,
                            0, 0);
    }

    keyboard->focus = window;

    if (keyboard->focus) {
        SDL_SendWindowEvent(keyboard->focus, SDL_WINDOWEVENT_FOCUS_GAINED,
                            0, 0);

        if (SDL_EventState(SDL_TEXTINPUT, SDL_QUERY)) {
            SDL_StartTextInput();
        }
    }
}

int
SDL_SendKeyboardKey(Uint8 state, SDL_scancode scancode)
{
    SDL_Keyboard *keyboard = &SDL_keyboard;
    int posted;
    Uint16 modstate;
    Uint32 type;
    Uint8 repeat;

<<<<<<< HEAD
    if (!scancode) {
        return 0;
=======
    if(!keyboard){
        return 7;
    }

    if(!scancode){
        return 8;
    }

    if (!keyboard || !scancode) {
        return 1;
>>>>>>> 38379b5d
    }
#if 0
    printf("The '%s' key has been %s\n", SDL_GetScancodeName(scancode),
           state == SDL_PRESSED ? "pressed" : "released");
#endif
    if (state == SDL_PRESSED) {
        modstate = keyboard->modstate;
        switch (scancode) {
        case SDL_SCANCODE_NUMLOCKCLEAR:
            keyboard->modstate ^= KMOD_NUM;
            break;
        case SDL_SCANCODE_CAPSLOCK:
            keyboard->modstate ^= KMOD_CAPS;
            break;
        case SDL_SCANCODE_LCTRL:
            keyboard->modstate |= KMOD_LCTRL;
            break;
        case SDL_SCANCODE_RCTRL:
            keyboard->modstate |= KMOD_RCTRL;
            break;
        case SDL_SCANCODE_LSHIFT:
            keyboard->modstate |= KMOD_LSHIFT;
            break;
        case SDL_SCANCODE_RSHIFT:
            keyboard->modstate |= KMOD_RSHIFT;
            break;
        case SDL_SCANCODE_LALT:
            keyboard->modstate |= KMOD_LALT;
            break;
        case SDL_SCANCODE_RALT:
            keyboard->modstate |= KMOD_RALT;
            break;
        case SDL_SCANCODE_LGUI:
            keyboard->modstate |= KMOD_LGUI;
            break;
        case SDL_SCANCODE_RGUI:
            keyboard->modstate |= KMOD_RGUI;
            break;
        case SDL_SCANCODE_MODE:
            keyboard->modstate |= KMOD_MODE;
            break;
        default:
            break;
        }
    } else {
        switch (scancode) {
        case SDL_SCANCODE_NUMLOCKCLEAR:
        case SDL_SCANCODE_CAPSLOCK:
            break;
        case SDL_SCANCODE_LCTRL:
            keyboard->modstate &= ~KMOD_LCTRL;
            break;
        case SDL_SCANCODE_RCTRL:
            keyboard->modstate &= ~KMOD_RCTRL;
            break;
        case SDL_SCANCODE_LSHIFT:
            keyboard->modstate &= ~KMOD_LSHIFT;
            break;
        case SDL_SCANCODE_RSHIFT:
            keyboard->modstate &= ~KMOD_RSHIFT;
            break;
        case SDL_SCANCODE_LALT:
            keyboard->modstate &= ~KMOD_LALT;
            break;
        case SDL_SCANCODE_RALT:
            keyboard->modstate &= ~KMOD_RALT;
            break;
        case SDL_SCANCODE_LGUI:
            keyboard->modstate &= ~KMOD_LGUI;
            break;
        case SDL_SCANCODE_RGUI:
            keyboard->modstate &= ~KMOD_RGUI;
            break;
        case SDL_SCANCODE_MODE:
            keyboard->modstate &= ~KMOD_MODE;
            break;
        default:
            break;
        }
        modstate = keyboard->modstate;
    }

    /* Figure out what type of event this is */
    switch (state) {
    case SDL_PRESSED:
        type = SDL_KEYDOWN;
        break;
    case SDL_RELEASED:
        type = SDL_KEYUP;
        break;
    default:
        /* Invalid state -- bail */
        return 2;
    }

    /* Drop events that don't change state */
    repeat = (state && keyboard->keystate[scancode]);
    if (keyboard->keystate[scancode] == state && !repeat) {
#if 0
        printf("Keyboard event didn't change state - dropped!\n");
#endif
        return 3;
    }

    /* Update internal keyboard state */
    keyboard->keystate[scancode] = state;

    /* Post the event, if desired */
    posted = 4;
    if (SDL_GetEventState(type) == SDL_ENABLE) {
        SDL_Event event;
        event.key.type = type;
        event.key.state = state;
        event.key.repeat = repeat;
        event.key.keysym.scancode = scancode;
        event.key.keysym.sym = keyboard->keymap[scancode];
        event.key.keysym.mod = modstate;
        event.key.keysym.unicode = 0;
        event.key.windowID = keyboard->focus ? keyboard->focus->id : 0;
        posted = (SDL_PushEvent(&event) > 0);
    }
    return (posted);
}

int
SDL_SendKeyboardText(const char *text)
{
    SDL_Keyboard *keyboard = &SDL_keyboard;
    int posted;

    /* Don't post text events for unprintable characters */
    if ((unsigned char)*text < ' ' || *text == 127) {
        return 0;
    }

    /* Post the event, if desired */
    posted = 0;
    if (SDL_GetEventState(SDL_TEXTINPUT) == SDL_ENABLE) {
        SDL_Event event;
        event.text.type = SDL_TEXTINPUT;
        event.text.windowID = keyboard->focus ? keyboard->focus->id : 0;
        SDL_strlcpy(event.text.text, text, SDL_arraysize(event.text.text));
        event.text.windowID = keyboard->focus ? keyboard->focus->id : 0;
        posted = (SDL_PushEvent(&event) > 0);
    }
    return (posted);
}

int
SDL_SendEditingText(const char *text, int start, int length)
{
    SDL_Keyboard *keyboard = &SDL_keyboard;
    int posted;

    /* Post the event, if desired */
    posted = 0;
    if (SDL_GetEventState(SDL_TEXTEDITING) == SDL_ENABLE) {
        SDL_Event event;
        event.edit.type = SDL_TEXTEDITING;
        event.edit.windowID = keyboard->focus ? keyboard->focus->id : 0;
        event.edit.start = start;
        event.edit.length = length;
        SDL_strlcpy(event.edit.text, text, SDL_arraysize(event.edit.text));
        posted = (SDL_PushEvent(&event) > 0);
    }
    return (posted);
}

void
SDL_KeyboardQuit(void)
{
}

Uint8 *
SDL_GetKeyboardState(int *numkeys)
{
    SDL_Keyboard *keyboard = &SDL_keyboard;

    if (numkeys != (int *) 0) {
        *numkeys = SDL_NUM_SCANCODES;
    }
    return keyboard->keystate;
}

SDLMod
SDL_GetModState(void)
{
    SDL_Keyboard *keyboard = &SDL_keyboard;

    return keyboard->modstate;
}

void
SDL_SetModState(SDLMod modstate)
{
    SDL_Keyboard *keyboard = &SDL_keyboard;

    keyboard->modstate = modstate;
}

SDLKey
SDL_GetKeyFromScancode(SDL_scancode scancode)
{
    SDL_Keyboard *keyboard = &SDL_keyboard;

    return keyboard->keymap[scancode];
}

SDL_scancode
SDL_GetScancodeFromKey(SDLKey key)
{
    SDL_Keyboard *keyboard = &SDL_keyboard;
    SDL_scancode scancode;

    for (scancode = SDL_SCANCODE_UNKNOWN; scancode < SDL_NUM_SCANCODES;
         ++scancode) {
        if (keyboard->keymap[scancode] == key) {
            return scancode;
        }
    }
    return SDL_SCANCODE_UNKNOWN;
}

const char *
SDL_GetScancodeName(SDL_scancode scancode)
{
    const char *name = SDL_scancode_names[scancode];

    if (name)
        return name;
    else
        return "";
}

const char *
SDL_GetKeyName(SDLKey key)
{
    static char name[8];
    char *end;

    if (key & SDLK_SCANCODE_MASK) {
        return
            SDL_GetScancodeName((SDL_scancode) (key & ~SDLK_SCANCODE_MASK));
    }

    switch (key) {
    case SDLK_RETURN:
        return SDL_GetScancodeName(SDL_SCANCODE_RETURN);
    case SDLK_ESCAPE:
        return SDL_GetScancodeName(SDL_SCANCODE_ESCAPE);
    case SDLK_BACKSPACE:
        return SDL_GetScancodeName(SDL_SCANCODE_BACKSPACE);
    case SDLK_TAB:
        return SDL_GetScancodeName(SDL_SCANCODE_TAB);
    case SDLK_SPACE:
        return SDL_GetScancodeName(SDL_SCANCODE_SPACE);
    case SDLK_DELETE:
        return SDL_GetScancodeName(SDL_SCANCODE_DELETE);
    default:
        /* Unaccented letter keys on latin keyboards are normally
           labeled in upper case (and probably on others like Greek or
           Cyrillic too, so if you happen to know for sure, please
           adapt this). */
        if (key >= 'a' && key <= 'z') {
            key -= 32;
        }

        end = SDL_UCS4ToUTF8((Uint32) key, name);
        *end = '\0';
        return name;
    }
}

/* vi: set ts=4 sw=4 expandtab: */<|MERGE_RESOLUTION|>--- conflicted
+++ resolved
@@ -635,21 +635,8 @@
     Uint32 type;
     Uint8 repeat;
 
-<<<<<<< HEAD
     if (!scancode) {
         return 0;
-=======
-    if(!keyboard){
-        return 7;
-    }
-
-    if(!scancode){
-        return 8;
-    }
-
-    if (!keyboard || !scancode) {
-        return 1;
->>>>>>> 38379b5d
     }
 #if 0
     printf("The '%s' key has been %s\n", SDL_GetScancodeName(scancode),
