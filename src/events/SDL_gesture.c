/*
    SDL - Simple DirectMedia Layer
    Copyright (C) 1997-2010 Sam Lantinga

    This library is free software; you can redistribute it and/or
    modify it under the terms of the GNU Lesser General Public
    License as published by the Free Software Foundation; either
    version 2.1 of the License, or (at your option) any later version.

    This library is distributed in the hope that it will be useful,
    but WITHOUT ANY WARRANTY; without even the implied warranty of
    MERCHANTABILITY or FITNESS FOR A PARTICULAR PURPOSE.  See the GNU
    Lesser General Public License for more details.

    You should have received a copy of the GNU Lesser General Public
    License along with this library; if not, write to the Free Software    Founation, Inc., 51 Franklin St, Fifth Floor, Boston, MA  02110-1301  USA

    Sam Lantinga
    slouken@libsdl.org
*/
#include "SDL_config.h"

/* General mouse handling code for SDL */

#include "SDL_events.h"
#include "SDL_events_c.h"
#include "SDL_gesture_c.h"

//TODO: Replace with malloc
#define MAXFINGERS 3
#define MAXTOUCHES 2
#define MAXTEMPLATES 4
#define MAXPATHSIZE 1024

#define DOLLARNPOINTS 64
#define DOLLARSIZE 256

//PHI = ((sqrt(5)-1)/2)
#define PHI 0.618033989 

typedef struct {
  float x,y;
} Point;


typedef struct {
  Point p;
  float pressure;
  int id;
} Finger;


typedef struct {
  float length;
  
  int numPoints;
  Point p[MAXPATHSIZE];
} DollarPath;


typedef struct {
  Finger f;
  Point cv;
  float dtheta,dDist;
  DollarPath dollarPath;
} TouchPoint;

typedef struct {
  Point path[DOLLARNPOINTS];
  unsigned long hash;
} DollarTemplate;

typedef struct {
  int id;
  Point res;
  Point centroid;
  TouchPoint gestureLast[MAXFINGERS];
  int numDownFingers;

  int numDollarTemplates;
  DollarTemplate dollarTemplate[MAXTEMPLATES];

  SDL_bool recording;
} GestureTouch;

GestureTouch gestureTouch[MAXTOUCHES];
int numGestureTouches = 0;
SDL_bool recordAll;

int SDL_RecordGesture(int touchId) {
  int i;
  if(touchId < 0) recordAll = SDL_TRUE;
  for(i = 0;i < numGestureTouches; i++) {
    if((touchId < 0) || (gestureTouch[i].id == touchId)) {
      gestureTouch[i].recording = SDL_TRUE;
      if(touchId >= 0)
	return 1;
    }      
  }
  return (touchId < 0);
}

unsigned long SDL_HashDollar(Point* points) {
  unsigned long hash = 5381;
  int i;
  for(i = 0;i < DOLLARNPOINTS; i++) { 
    hash = ((hash<<5) + hash) + points[i].x;
    hash = ((hash<<5) + hash) + points[i].y;
  }
  return hash;
}

<<<<<<< HEAD
int SaveTemplate(DollarTemplate *templ, SDL_RWops * src) {
  if(src == NULL) return 0;
=======
static int SaveTemplate(DollarTemplate *templ, FILE *fp) {
>>>>>>> debf2d05
  int i;
  
  //No Longer storing the Hash, rehash on load
  //fprintf(fp,"%lu ",templ->hash);
  //if(SDL_RWops.write(src,&(templ->hash),sizeof(templ->hash),1) != 1) return 0;
  
  /*
  for(i = 0;i < DOLLARNPOINTS;i++) {
    fprintf(fp,"%i %i ",(int)templ->path[i].x,(int)templ->path[i].y);
  }
  fprintf(fp,"\n");
<<<<<<< HEAD
  */
  if(SDL_RWwrite(src,templ->path,sizeof(templ->path[0]),DOLLARNPOINTS) != DOLLARNPOINTS) return 0;
  return 1;
=======
  return 0;
>>>>>>> debf2d05
}


int SDL_SaveAllDollarTemplates(SDL_RWops *src) {  
  int i,j,rtrn = 0;
  for(i = 0; i < numGestureTouches; i++) {
    GestureTouch* touch = &gestureTouch[i];
    for(j = 0;j < touch->numDollarTemplates; j++) {
	rtrn += SaveTemplate(&touch->dollarTemplate[i],src);
    }
  }
  return rtrn;  
}

int SDL_SaveDollarTemplate(unsigned long gestureId, SDL_RWops *src) {
  int i,j;
  for(i = 0; i < numGestureTouches; i++) {
    GestureTouch* touch = &gestureTouch[i];
    for(j = 0;j < touch->numDollarTemplates; j++) {
      if(touch->dollarTemplate[i].hash == gestureId) {
	return SaveTemplate(&touch->dollarTemplate[i],src);
      }
    }
  }
  SDL_SetError("Unknown gestureId");
  return -1;
}

//path is an already sampled set of points
//Returns the index of the gesture on success, or -1
static int SDL_AddDollarGesture(GestureTouch* inTouch,Point* path) {
  if(inTouch == NULL) {
    if(numGestureTouches == 0) return -1;
    int i = 0;
    for(i = 0;i < numGestureTouches; i++) {
      inTouch = &gestureTouch[i];
      if(inTouch->numDollarTemplates < MAXTEMPLATES) {
	DollarTemplate *templ = 
	  &inTouch->dollarTemplate[inTouch->numDollarTemplates];
	memcpy(templ->path,path,DOLLARNPOINTS*sizeof(Point));
	templ->hash = SDL_HashDollar(templ->path);
	inTouch->numDollarTemplates++;
      }
    }
    return inTouch->numDollarTemplates - 1;
  }else if(inTouch->numDollarTemplates < MAXTEMPLATES) {
    DollarTemplate *templ = 
      &inTouch->dollarTemplate[inTouch->numDollarTemplates];
    memcpy(templ->path,path,DOLLARNPOINTS*sizeof(Point));
    templ->hash = SDL_HashDollar(templ->path);
    inTouch->numDollarTemplates++;
    return inTouch->numDollarTemplates - 1;
  }
  return -1;
}

int SDL_LoadDollarTemplates(int touchId, SDL_RWops *src) {
  if(src == NULL) return 0;
  int i,loaded = 0;
  GestureTouch *touch = NULL;
  if(touchId >= 0) {
    for(i = 0;i < numGestureTouches; i++)
      if(gestureTouch[i].id == touchId)
	touch = &gestureTouch[i];
    if(touch == NULL) return -1;
  }

  while(1) {
    DollarTemplate templ;
    //fscanf(fp,"%lu ",&templ.hash);
    /*
    for(i = 0;i < DOLLARNPOINTS; i++) {		
      int x,y;
      if(fscanf(fp,"%i %i ",&x,&y) != 2) break;
      templ.path[i].x = x;
      templ.path[i].y = y;
    }
    fscanf(fp,"\n");
    */
    if(SDL_RWread(src,templ.path,sizeof(templ.path[0]),DOLLARNPOINTS) < DOLLARNPOINTS) break;

    if(touchId >= 0) {
      printf("Adding loaded gesture to 1 touch\n");
      if(SDL_AddDollarGesture(touch,templ.path)) loaded++;
    }
    else {
      printf("Adding to: %i touches\n",numGestureTouches);
      for(i = 0;i < numGestureTouches; i++) {
	touch = &gestureTouch[i];
	printf("Adding loaded gesture to + touches\n");
	//TODO: What if this fails?
	SDL_AddDollarGesture(touch,templ.path);	
      }
      loaded++;
    }
  }

  return loaded; 
}


float dollarDifference(Point* points,Point* templ,float ang) {
  //  Point p[DOLLARNPOINTS];
  float dist = 0;
  Point p;
  int i;
  for(i = 0; i < DOLLARNPOINTS; i++) {
    p.x = points[i].x * cos(ang) - points[i].y * sin(ang);
    p.y = points[i].x * sin(ang) + points[i].y * cos(ang);
    dist += sqrt((p.x-templ[i].x)*(p.x-templ[i].x)+
		 (p.y-templ[i].y)*(p.y-templ[i].y));
  }
  return dist/DOLLARNPOINTS;
  
}

float bestDollarDifference(Point* points,Point* templ) {
  //------------BEGIN DOLLAR BLACKBOX----------------//
  //-TRANSLATED DIRECTLY FROM PSUDEO-CODE AVAILABLE AT-//
  //-"http://depts.washington.edu/aimgroup/proj/dollar/"-//
  float ta = -M_PI/4;
  float tb = M_PI/4;
  float dt = M_PI/90;
  float x1 = PHI*ta + (1-PHI)*tb;
  float f1 = dollarDifference(points,templ,x1);
  float x2 = (1-PHI)*ta + PHI*tb;
  float f2 = dollarDifference(points,templ,x2);
  while(abs(ta-tb) > dt) {
    if(f1 < f2) {
      tb = x2;
      x2 = x1;
      f2 = f1;
      x1 = PHI*ta + (1-PHI)*tb;
      f1 = dollarDifference(points,templ,x1);
    }
    else {
      ta = x1;
      x1 = x2;
      f1 = f2;
      x2 = (1-PHI)*ta + PHI*tb;
      f2 = dollarDifference(points,templ,x2);
    }
  }
  /*
  if(f1 <= f2)
    printf("Min angle (x1): %f\n",x1);
  else if(f1 >  f2)
    printf("Min angle (x2): %f\n",x2);
  */
  return SDL_min(f1,f2);  
}

//DollarPath contains raw points, plus (possibly) the calculated length
int dollarNormalize(DollarPath path,Point *points) {
  int i;
  //Calculate length if it hasn't already been done
  if(path.length <= 0) {
    for(i=1;i<path.numPoints;i++) {
      float dx = path.p[i  ].x - 
	         path.p[i-1].x;
      float dy = path.p[i  ].y - 
	         path.p[i-1].y;
      path.length += sqrt(dx*dx+dy*dy);
    }
  }


  //Resample
  float interval = path.length/(DOLLARNPOINTS - 1);
  float dist = 0;

  int numPoints = 0;
  Point centroid; centroid.x = 0;centroid.y = 0;
  //printf("(%f,%f)\n",path.p[path.numPoints-1].x,path.p[path.numPoints-1].y);
  for(i = 1;i < path.numPoints;i++) {
    float d = sqrt((path.p[i-1].x-path.p[i].x)*(path.p[i-1].x-path.p[i].x)+
		   (path.p[i-1].y-path.p[i].y)*(path.p[i-1].y-path.p[i].y));
    //printf("d = %f dist = %f/%f\n",d,dist,interval);
    while(dist + d > interval) {
      points[numPoints].x = path.p[i-1].x + 
	((interval-dist)/d)*(path.p[i].x-path.p[i-1].x);
      points[numPoints].y = path.p[i-1].y + 
	((interval-dist)/d)*(path.p[i].y-path.p[i-1].y);
      centroid.x += points[numPoints].x;
      centroid.y += points[numPoints].y;
      numPoints++;

      dist -= interval;
    }
    dist += d;
  }
  if(numPoints < 1) return 0;
  centroid.x /= numPoints;
  centroid.y /= numPoints;
 
  //printf("Centroid (%f,%f)",centroid.x,centroid.y);
  //Rotate Points so point 0 is left of centroid and solve for the bounding box
  float xmin,xmax,ymin,ymax;
  xmin = centroid.x;
  xmax = centroid.x;
  ymin = centroid.y;
  ymax = centroid.y;
  
  float ang = atan2(centroid.y - points[0].y,
		    centroid.x - points[0].x);

  for(i = 0;i<numPoints;i++) {					       
    float px = points[i].x;
    float py = points[i].y;
    points[i].x = (px - centroid.x)*cos(ang) - 
                  (py - centroid.y)*sin(ang) + centroid.x;
    points[i].y = (px - centroid.x)*sin(ang) + 
                  (py - centroid.y)*cos(ang) + centroid.y;


    if(points[i].x < xmin) xmin = points[i].x;
    if(points[i].x > xmax) xmax = points[i].x; 
    if(points[i].y < ymin) ymin = points[i].y;
    if(points[i].y > ymax) ymax = points[i].y;
  }

  //Scale points to DOLLARSIZE, and translate to the origin
  float w = xmax-xmin;
  float h = ymax-ymin;

  for(i=0;i<numPoints;i++) {
    points[i].x = (points[i].x - centroid.x)*DOLLARSIZE/w;
    points[i].y = (points[i].y - centroid.y)*DOLLARSIZE/h;
  }  
  return numPoints;
}

float dollarRecognize(DollarPath path,int *bestTempl,GestureTouch* touch) {
	
	Point points[DOLLARNPOINTS];
	int numPoints = dollarNormalize(path,points);
	int i;
	
	int bestDiff = 10000;
	*bestTempl = -1;
	for(i = 0;i < touch->numDollarTemplates;i++) {
		int diff = bestDollarDifference(points,touch->dollarTemplate[i].path);
		if(diff < bestDiff) {bestDiff = diff; *bestTempl = i;}
	}
	return bestDiff;
}

int SDL_GestureAddTouch(SDL_Touch* touch) { 
  if(numGestureTouches >= MAXTOUCHES) return -1;
  
  gestureTouch[numGestureTouches].res.x = touch->xres;
  gestureTouch[numGestureTouches].res.y = touch->yres;
  gestureTouch[numGestureTouches].numDownFingers = 0;

  gestureTouch[numGestureTouches].res.x = touch->xres;
  gestureTouch[numGestureTouches].id = touch->id;

  gestureTouch[numGestureTouches].numDollarTemplates = 0;

  gestureTouch[numGestureTouches].recording = SDL_FALSE;

  numGestureTouches++;
  return 0;
}

GestureTouch * SDL_GetGestureTouch(int id) {
  int i;
  for(i = 0;i < numGestureTouches; i++) {
    //printf("%i ?= %i\n",gestureTouch[i].id,id);
    if(gestureTouch[i].id == id) return &gestureTouch[i];
  }
  return NULL;
}

int SDL_SendGestureMulti(GestureTouch* touch,float dTheta,float dDist) {
  SDL_Event event;
  event.mgesture.type = SDL_MULTIGESTURE;
  event.mgesture.touchId = touch->id;
  event.mgesture.x = touch->centroid.x;
  event.mgesture.y = touch->centroid.y;
  event.mgesture.dTheta = dTheta;
  event.mgesture.dDist = dDist;  
  return SDL_PushEvent(&event) > 0;
}

int SDL_SendGestureDollar(GestureTouch* touch,int gestureId,float error) {
  SDL_Event event;
  event.dgesture.type = SDL_DOLLARGESTURE;
  event.dgesture.touchId = touch->id;
  /*
    //TODO: Add this to give location of gesture?
  event.mgesture.x = touch->centroid.x;
  event.mgesture.y = touch->centroid.y;
  */
  event.dgesture.gestureId = gestureId;
  event.dgesture.error = error;  
  return SDL_PushEvent(&event) > 0;
}


int SDL_SendDollarRecord(GestureTouch* touch,int gestureId) {
  SDL_Event event;
  event.dgesture.type = SDL_DOLLARRECORD;
  event.dgesture.touchId = touch->id;
  event.dgesture.gestureId = gestureId;

  return SDL_PushEvent(&event) > 0;
}


void SDL_GestureProcessEvent(SDL_Event* event)
{
  if(event->type == SDL_FINGERMOTION || 
     event->type == SDL_FINGERDOWN ||
     event->type == SDL_FINGERUP) {
    GestureTouch* inTouch = SDL_GetGestureTouch(event->tfinger.touchId);

    //Shouldn't be possible
    if(inTouch == NULL) return;
    
    
    float x = ((float)event->tfinger.x)/inTouch->res.x;
    float y = ((float)event->tfinger.y)/inTouch->res.y;
    int j,empty = -1;
    
    for(j = 0;j<inTouch->numDownFingers;j++) {
      if(inTouch->gestureLast[j].f.id != event->tfinger.fingerId) continue;
      //Finger Up
      if(event->type == SDL_FINGERUP) {
	inTouch->numDownFingers--;

	if(inTouch->recording) {
	  inTouch->recording = SDL_FALSE;
	  Point path[DOLLARNPOINTS];
	  dollarNormalize(inTouch->gestureLast[j].dollarPath,path);
	  int index;
	  if(recordAll) {
	    index = SDL_AddDollarGesture(NULL,path);
	    int i;
	    for(i = 0;i < numGestureTouches; i++)
	      gestureTouch[i].recording = SDL_FALSE;
	  }
	  else {
	    index = SDL_AddDollarGesture(inTouch,path);
	  }
	  
	  if(index >= 0) {
	    SDL_SendDollarRecord(inTouch,inTouch->dollarTemplate[index].hash);
	  }
	  else {
	    SDL_SendDollarRecord(inTouch,-1);
	  }
	}
	else {	
	  int bestTempl;
	  float error;
	  error = dollarRecognize(inTouch->gestureLast[j].dollarPath,
				  &bestTempl,inTouch);
	  if(bestTempl >= 0){
	    //Send Event
	    int gestureId = inTouch->dollarTemplate[bestTempl].hash;
	    SDL_SendGestureDollar(inTouch,gestureId,error);
	    printf("Dollar error: %f\n",error);
	  }
	} 
	inTouch->gestureLast[j] = inTouch->gestureLast[inTouch->numDownFingers];
	break;
      }
      else {
	float dx = x - inTouch->gestureLast[j].f.p.x;
	float dy = y - inTouch->gestureLast[j].f.p.y;
	DollarPath* path = &inTouch->gestureLast[j].dollarPath;
	if(path->numPoints < MAXPATHSIZE) {
	  path->p[path->numPoints].x = x;
	  path->p[path->numPoints].y = y;
	  path->length += sqrt(dx*dx + dy*dy);
	  path->numPoints++;
	}


	inTouch->centroid.x += dx/inTouch->numDownFingers;
	inTouch->centroid.y += dy/inTouch->numDownFingers;    
	if(inTouch->numDownFingers > 1) {
	  Point lv; //Vector from centroid to last x,y position
	  Point v; //Vector from centroid to current x,y position
	  lv = inTouch->gestureLast[j].cv;
	  float lDist = sqrt(lv.x*lv.x + lv.y*lv.y);
	  //printf("lDist = %f\n",lDist);
	  v.x = x - inTouch->centroid.x;
	  v.y = y - inTouch->centroid.y;
	  inTouch->gestureLast[j].cv = v;
	  float Dist = sqrt(v.x*v.x+v.y*v.y);
	  // cos(dTheta) = (v . lv)/(|v| * |lv|)
	  
	  //Normalize Vectors to simplify angle calculation
	  lv.x/=lDist;
	  lv.y/=lDist;
	  v.x/=Dist;
	  v.y/=Dist;
	  float dtheta = atan2(lv.x*v.y - lv.y*v.x,lv.x*v.x + lv.y*v.y);
	  
	  float dDist = (Dist - lDist);
	  if(lDist == 0) {dDist = 0;dtheta = 0;} //To avoid impossible values
	  inTouch->gestureLast[j].dDist = dDist;
	  inTouch->gestureLast[j].dtheta = dtheta;
	  
	  //printf("dDist = %f, dTheta = %f\n",dDist,dtheta);
	  //gdtheta = gdtheta*.9 + dtheta*.1;
	  //gdDist  =  gdDist*.9 +  dDist*.1
	  //knob.r += dDist/numDownFingers;
	  //knob.ang += dtheta;
	  //printf("thetaSum = %f, distSum = %f\n",gdtheta,gdDist);
	  //printf("id: %i dTheta = %f, dDist = %f\n",j,dtheta,dDist);
	  SDL_SendGestureMulti(inTouch,dtheta,dDist);
	}
	else {
	  inTouch->gestureLast[j].dDist = 0;
	  inTouch->gestureLast[j].dtheta = 0;
	  inTouch->gestureLast[j].cv.x = 0;
	  inTouch->gestureLast[j].cv.y = 0;
	}
	inTouch->gestureLast[j].f.p.x = x;
	inTouch->gestureLast[j].f.p.y = y;
	break;
	//pressure?
      }      
    }
    
    if(j == inTouch->numDownFingers) {
      //printf("Finger Down!!!\n");
      inTouch->numDownFingers++;
      inTouch->centroid.x = (inTouch->centroid.x*(inTouch->numDownFingers - 1)+ 
			     x)/inTouch->numDownFingers;
      inTouch->centroid.y = (inTouch->centroid.y*(inTouch->numDownFingers - 1)+
			     y)/inTouch->numDownFingers;
      
      inTouch->gestureLast[j].f.id = event->tfinger.fingerId;
      inTouch->gestureLast[j].f.p.x  = x;
      inTouch->gestureLast[j].f.p.y  = y;	
      inTouch->gestureLast[j].cv.x = 0;
      inTouch->gestureLast[j].cv.y = 0;

      inTouch->gestureLast[j].dollarPath.length = 0;
      inTouch->gestureLast[j].dollarPath.p[0].x = x;
      inTouch->gestureLast[j].dollarPath.p[0].y = y;
      inTouch->gestureLast[j].dollarPath.numPoints = 1;
    }
  }
}  
  
  /* vi: set ts=4 sw=4 expandtab: */
  <|MERGE_RESOLUTION|>--- conflicted
+++ resolved
@@ -110,12 +110,10 @@
   return hash;
 }
 
-<<<<<<< HEAD
-int SaveTemplate(DollarTemplate *templ, SDL_RWops * src) {
+
+static int SaveTemplate(DollarTemplate *templ, SDL_RWops * src) {
   if(src == NULL) return 0;
-=======
-static int SaveTemplate(DollarTemplate *templ, FILE *fp) {
->>>>>>> debf2d05
+
   int i;
   
   //No Longer storing the Hash, rehash on load
@@ -127,13 +125,10 @@
     fprintf(fp,"%i %i ",(int)templ->path[i].x,(int)templ->path[i].y);
   }
   fprintf(fp,"\n");
-<<<<<<< HEAD
+
   */
   if(SDL_RWwrite(src,templ->path,sizeof(templ->path[0]),DOLLARNPOINTS) != DOLLARNPOINTS) return 0;
   return 1;
-=======
-  return 0;
->>>>>>> debf2d05
 }
 
 
