/*
    SDL - Simple DirectMedia Layer
    Copyright (C) 1997-2010 Sam Lantinga

    This library is free software; you can redistribute it and/or
    modify it under the terms of the GNU Lesser General Public
    License as published by the Free Software Foundation; either
    version 2.1 of the License, or (at your option) any later version.

    This library is distributed in the hope that it will be useful,
    but WITHOUT ANY WARRANTY; without even the implied warranty of
    MERCHANTABILITY or FITNESS FOR A PARTICULAR PURPOSE.  See the GNU
    Lesser General Public License for more details.

    You should have received a copy of the GNU Lesser General Public
    License along with this library; if not, write to the Free Software
    Foundation, Inc., 51 Franklin St, Fifth Floor, Boston, MA  02110-1301  USA

    Sam Lantinga
    slouken@libsdl.org
*/

#if (_WIN32_WINNT < 0x601)
#undef _WIN32_WINNT
#define _WIN32_WINNT 0x601
#endif

#include "SDL_config.h"

#include "SDL_win32video.h"
#include "SDL_win32shape.h"
#include "SDL_syswm.h"
#include "SDL_vkeys.h"
#include "../../events/SDL_events_c.h"



#define WMMSG_DEBUG
#ifdef WMMSG_DEBUG
#include <stdio.h>	
#include "wmmsg.h"
#endif
//#include <stdio.h>

/* Masks for processing the windows KEYDOWN and KEYUP messages */
#define REPEATED_KEYMASK    (1<<30)
#define EXTENDED_KEYMASK    (1<<24)

#define VK_ENTER    10          /* Keypad Enter ... no VKEY defined? */

/* Make sure XBUTTON stuff is defined that isn't in older Platform SDKs... */
#ifndef WM_XBUTTONDOWN
#define WM_XBUTTONDOWN 0x020B
#endif
#ifndef WM_XBUTTONUP
#define WM_XBUTTONUP 0x020C
#endif
#ifndef GET_XBUTTON_WPARAM
#define GET_XBUTTON_WPARAM(w) (HIWORD(w))
#endif
#ifndef WM_INPUT
#define WM_INPUT 0x00ff
#endif

static WPARAM
RemapVKEY(WPARAM wParam, LPARAM lParam)
{
    int i;
    BYTE scancode = (BYTE) ((lParam >> 16) & 0xFF);

    /* Windows remaps alphabetic keys based on current layout.
       We try to provide USB scancodes, so undo this mapping.
     */
    if (wParam >= 'A' && wParam <= 'Z') {
        if (scancode != alpha_scancodes[wParam - 'A']) {
            for (i = 0; i < SDL_arraysize(alpha_scancodes); ++i) {
                if (scancode == alpha_scancodes[i]) {
                    wParam = 'A' + i;
                    break;
                }
            }
        }
    }

    /* Keypad keys are a little trickier, we always scan for them.
       Keypad arrow keys have the same scancode as normal arrow keys,
       except they don't have the extended bit (0x1000000) set.
     */
    if (!(lParam & 0x1000000)) {
        if (wParam == VK_DELETE) {
            wParam = VK_DECIMAL;
        } else {
            for (i = 0; i < SDL_arraysize(keypad_scancodes); ++i) {
                if (scancode == keypad_scancodes[i]) {
                    wParam = VK_NUMPAD0 + i;
                    break;
                }
            }
        }
    }

    return wParam;
}

LRESULT CALLBACK
WIN_WindowProc(HWND hwnd, UINT msg, WPARAM wParam, LPARAM lParam)
{
    SDL_WindowData *data;
    LRESULT returnCode = -1;

    /* Send a SDL_SYSWMEVENT if the application wants them */
    if (SDL_GetEventState(SDL_SYSWMEVENT) == SDL_ENABLE) {
        SDL_SysWMmsg wmmsg;

        SDL_VERSION(&wmmsg.version);
        wmmsg.hwnd = hwnd;
        wmmsg.msg = msg;
        wmmsg.wParam = wParam;
        wmmsg.lParam = lParam;
        SDL_SendSysWMEvent(&wmmsg);
    }

    /* Get the window data for the window */
    data = (SDL_WindowData *) GetProp(hwnd, TEXT("SDL_WindowData"));
    if (!data) {
        return CallWindowProc(DefWindowProc, hwnd, msg, wParam, lParam);
    }

#ifdef WMMSG_DEBUG
    {		
        FILE *log = fopen("wmmsg.txt", "a");		
        fprintf(log, "Received windows message: %p ", hwnd);
        if (msg > MAX_WMMSG) {
            fprintf(log, "%d", msg);
        } else {
            fprintf(log, "%s", wmtab[msg]);
        }
        fprintf(log, " -- 0x%X, 0x%X\n", wParam, lParam);
        fclose(log);
    }

#endif
    if (IME_HandleMessage(hwnd, msg, wParam, &lParam, data->videodata))
        return 0;

    switch (msg) {

    case WM_SHOWWINDOW:
        {
            if (wParam) {
                SDL_SendWindowEvent(data->window, SDL_WINDOWEVENT_SHOWN, 0, 0);
            } else {
                SDL_SendWindowEvent(data->window, SDL_WINDOWEVENT_HIDDEN, 0, 0);
            }
        }
        break;

    case WM_ACTIVATE:
        {
            BOOL minimized;

            minimized = HIWORD(wParam);
            if (!minimized && (LOWORD(wParam) != WA_INACTIVE)) {
                SDL_SendWindowEvent(data->window, SDL_WINDOWEVENT_SHOWN, 0, 0);
                SDL_SendWindowEvent(data->window,
                                    SDL_WINDOWEVENT_RESTORED, 0, 0);
#ifndef _WIN32_WCE              /* WinCE misses IsZoomed() */
                if (IsZoomed(hwnd)) {
                    SDL_SendWindowEvent(data->window,
                                        SDL_WINDOWEVENT_MAXIMIZED, 0, 0);
                }
#endif
                if (SDL_GetKeyboardFocus() != data->window) {
                    SDL_SetKeyboardFocus(data->window);
                }
                /*
                 * FIXME: Update keyboard state
                 */
                WIN_CheckClipboardUpdate(data->videodata);
            } else {
                if (SDL_GetKeyboardFocus() == data->window) {
                    SDL_SetKeyboardFocus(NULL);
                }
                if (minimized) {
                    SDL_SendWindowEvent(data->window,
                                        SDL_WINDOWEVENT_MINIMIZED, 0, 0);
                }
            }
        }
        returnCode = 0;
        break;

	case WM_MOUSEMOVE:
#ifdef _WIN32_WCE
	/* transform coords for VGA, WVGA... */
	{
	    SDL_VideoData *videodata = data->videodata;
	    if(videodata->CoordTransform &&
		(videodata->render == RENDER_GAPI || videodata->render == RENDER_RAW))
	    {
		POINT pt;
		pt.x = LOWORD(lParam);
		pt.y = HIWORD(lParam);
		videodata->CoordTransform(data->window, &pt);
    		SDL_SendMouseMotion(data->window, 0, pt.x, pt.y);
		break;
	    }
	}
#endif
        SDL_SendMouseMotion(data->window, 0, LOWORD(lParam), HIWORD(lParam));
        break;

    case WM_LBUTTONDOWN:
        SDL_SendMouseButton(data->window, SDL_PRESSED, SDL_BUTTON_LEFT);
        break;

    case WM_LBUTTONUP:
<<<<<<< HEAD
        SDL_SendMouseButton(data->window, SDL_RELEASED, SDL_BUTTON_LEFT);
=======
        SDL_SendMouseMotion(0, 0, LOWORD(lParam), HIWORD(lParam), 0);
        SDL_SendMouseButton(0, SDL_RELEASED, SDL_BUTTON_LEFT);
        break;
#else /* _WIN32_WCE */

    case WM_INPUT:             /* mouse events */
        {
            LPBYTE lpb;
            const RAWINPUTHEADER *header;
            int index = -1;
            int i;
            int size = 0;
            const RAWMOUSE *raw_mouse = NULL;
            POINT point;
            USHORT flags;
            int w, h;

            /* we're collecting raw data to be able to identify the mouse (if there are several) */
            GetRawInputData((HRAWINPUT) lParam, RID_INPUT, NULL, (PUINT)&size,
                            sizeof(RAWINPUTHEADER));
            lpb = SDL_stack_alloc(BYTE, size);
            GetRawInputData((HRAWINPUT) lParam, RID_INPUT, lpb, (PUINT)&size,
                            sizeof(RAWINPUTHEADER));
            raw = (RAWINPUT *) lpb;
            header = &raw->header;
            flags = raw->data.mouse.usButtonFlags;

            /* we're checking which mouse generated the event */
            for (i = 0; i < total_mice; ++i) {
                if (mice[i] == header->hDevice) {
                    index = i;
                    break;
                }
            }
            if (index < 0) {
                /* New mouse?  Should we dynamically update mouse list? */
                returnCode = 0;
                break;
            }

            GetCursorPos(&point);
            ScreenToClient(hwnd, &point);

            SDL_GetWindowSize(data->window, &w, &h);
            if (point.x >= 0 && point.y >= 0 && point.x < w && point.y < h) {
                SDL_SetMouseFocus(index, data->window);
            } else {
                SDL_SetMouseFocus(index, 0);
                /* FIXME: Should we be doing anything else here? */
                break;
            }

            /* if the message was sent by a tablet we have to send also pressure */
            if (index == tablet) {
                SDL_SendMouseMotion(index, 0, point.x, point.y, pressure);
            } else {
                SDL_SendMouseMotion(index, 0, point.x, point.y, 0);
            }
            /* we're sending mouse buttons messages to check up if sth changed */
            if (flags & RI_MOUSE_LEFT_BUTTON_DOWN) {
                SDL_SendMouseButton(index, SDL_PRESSED, SDL_BUTTON_LEFT);
            } else if (flags & RI_MOUSE_LEFT_BUTTON_UP) {
                SDL_SendMouseButton(index, SDL_RELEASED, SDL_BUTTON_LEFT);
            }
            if (flags & RI_MOUSE_MIDDLE_BUTTON_DOWN) {
                SDL_SendMouseButton(index, SDL_PRESSED, SDL_BUTTON_MIDDLE);
            } else if (flags & RI_MOUSE_MIDDLE_BUTTON_UP) {
                SDL_SendMouseButton(index, SDL_RELEASED, SDL_BUTTON_MIDDLE);
            }
            if (flags & RI_MOUSE_RIGHT_BUTTON_DOWN) {
                SDL_SendMouseButton(index, SDL_PRESSED, SDL_BUTTON_RIGHT);
            } else if (flags & RI_MOUSE_RIGHT_BUTTON_UP) {
                SDL_SendMouseButton(index, SDL_RELEASED, SDL_BUTTON_RIGHT);
            }
            if (flags & RI_MOUSE_BUTTON_4_DOWN) {
                SDL_SendMouseButton(index, SDL_PRESSED, SDL_BUTTON_X1);
            } else if (flags & RI_MOUSE_BUTTON_4_UP) {
                SDL_SendMouseButton(index, SDL_RELEASED, SDL_BUTTON_X1);
            }
            if (flags & RI_MOUSE_BUTTON_5_DOWN) {
                SDL_SendMouseButton(index, SDL_PRESSED, SDL_BUTTON_X2);
            } else if (flags & RI_MOUSE_BUTTON_5_UP) {
                SDL_SendMouseButton(index, SDL_RELEASED, SDL_BUTTON_X2);
            }
            if (flags & RI_MOUSE_WHEEL) {
                SDL_SendMouseWheel(index, 0,
                                   (short) raw->data.mouse.usButtonData);
            }
            SDL_stack_free(lpb);
        }
        returnCode = 0;
>>>>>>> 02b1494c
        break;

    case WM_MOUSELEAVE:
        if (SDL_GetMouseFocus() == data->window) {
            SDL_SetMouseFocus(NULL);
        }
        returnCode = 0;
        break;

    case WM_SYSKEYDOWN:
    case WM_KEYDOWN:
        {
            wParam = RemapVKEY(wParam, lParam);
            switch (wParam) {
            case VK_CONTROL:
                if (lParam & EXTENDED_KEYMASK)
                    wParam = VK_RCONTROL;
                else
                    wParam = VK_LCONTROL;
                break;
            case VK_SHIFT:
                /* EXTENDED trick doesn't work here */
                {
                    Uint8 *state = SDL_GetKeyboardState(NULL);
                    if (state[SDL_SCANCODE_LSHIFT] == SDL_RELEASED
                        && (GetKeyState(VK_LSHIFT) & 0x8000)) {
                        wParam = VK_LSHIFT;
                    } else if (state[SDL_SCANCODE_RSHIFT] == SDL_RELEASED
                               && (GetKeyState(VK_RSHIFT) & 0x8000)) {
                        wParam = VK_RSHIFT;
                    } else {
                        /* Probably a key repeat */
                        wParam = 256;
                    }
                }
                break;
            case VK_MENU:
                if (lParam & EXTENDED_KEYMASK)
                    wParam = VK_RMENU;
                else
                    wParam = VK_LMENU;
                break;
            case VK_RETURN:
                if (lParam & EXTENDED_KEYMASK)
                    wParam = VK_ENTER;
                break;
            }
            if (wParam < 256) {
                SDL_SendKeyboardKey(SDL_PRESSED,
                                    data->videodata->key_layout[wParam]);
            }
        }
        returnCode = 0;
        break;

    case WM_SYSKEYUP:
    case WM_KEYUP:
        {
            wParam = RemapVKEY(wParam, lParam);
            switch (wParam) {
            case VK_CONTROL:
                if (lParam & EXTENDED_KEYMASK)
                    wParam = VK_RCONTROL;
                else
                    wParam = VK_LCONTROL;
                break;
            case VK_SHIFT:
                /* EXTENDED trick doesn't work here */
                {
                    Uint8 *state = SDL_GetKeyboardState(NULL);
                    if (state[SDL_SCANCODE_LSHIFT] == SDL_PRESSED
                        && !(GetKeyState(VK_LSHIFT) & 0x8000)) {
                        wParam = VK_LSHIFT;
                    } else if (state[SDL_SCANCODE_RSHIFT] == SDL_PRESSED
                               && !(GetKeyState(VK_RSHIFT) & 0x8000)) {
                        wParam = VK_RSHIFT;
                    } else {
                        /* Probably a key repeat */
                        wParam = 256;
                    }
                }
                break;
            case VK_MENU:
                if (lParam & EXTENDED_KEYMASK)
                    wParam = VK_RMENU;
                else
                    wParam = VK_LMENU;
                break;
            case VK_RETURN:
                if (lParam & EXTENDED_KEYMASK)
                    wParam = VK_ENTER;
                break;
            }

            /* Windows only reports keyup for print screen */
            if (wParam == VK_SNAPSHOT
                && SDL_GetKeyboardState(NULL)[SDL_SCANCODE_PRINTSCREEN] ==
                SDL_RELEASED) {
                SDL_SendKeyboardKey(SDL_PRESSED,
                                    data->videodata->key_layout[wParam]);
            }
            if (wParam < 256) {
                SDL_SendKeyboardKey(SDL_RELEASED,
                                    data->videodata->key_layout[wParam]);
            }
        }
        returnCode = 0;
        break;

    case WM_CHAR:
        {
            char text[4];

            /* Convert to UTF-8 and send it on... */
            if (wParam <= 0x7F) {
                text[0] = (char) wParam;
                text[1] = '\0';
            } else if (wParam <= 0x7FF) {
                text[0] = 0xC0 | (char) ((wParam >> 6) & 0x1F);
                text[1] = 0x80 | (char) (wParam & 0x3F);
                text[2] = '\0';
            } else {
                text[0] = 0xE0 | (char) ((wParam >> 12) & 0x0F);
                text[1] = 0x80 | (char) ((wParam >> 6) & 0x3F);
                text[2] = 0x80 | (char) (wParam & 0x3F);
                text[3] = '\0';
            }
            SDL_SendKeyboardText(text);
        }
        returnCode = 0;
        break;

    case WM_INPUTLANGCHANGE:
        {
            WIN_UpdateKeymap();
        }
        returnCode = 1;
        break;

    case WM_GETMINMAXINFO:
        {
            MINMAXINFO *info;
            RECT size;
            int x, y;
            int w, h;
            int style;
            BOOL menu;

            /* If we allow resizing, let the resize happen naturally */
            if(SDL_IsShapedWindow(data->window))
                Win32_ResizeWindowShape(data->window);
            if (SDL_GetWindowFlags(data->window) & SDL_WINDOW_RESIZABLE) {
                returnCode = 0;
                break;
            }

            /* Get the current position of our window */
            GetWindowRect(hwnd, &size);
            x = size.left;
            y = size.top;

            /* Calculate current size of our window */
            SDL_GetWindowSize(data->window, &w, &h);
            size.top = 0;
            size.left = 0;
            size.bottom = h;
            size.right = w;


            style = GetWindowLong(hwnd, GWL_STYLE);
#ifdef _WIN32_WCE
            menu = FALSE;
#else
            /* DJM - according to the docs for GetMenu(), the
               return value is undefined if hwnd is a child window.
               Aparently it's too difficult for MS to check
               inside their function, so I have to do it here.
             */
            menu = (style & WS_CHILDWINDOW) ? FALSE : (GetMenu(hwnd) != NULL);
#endif
            AdjustWindowRectEx(&size, style, menu, 0);
            w = size.right - size.left;
            h = size.bottom - size.top;

            /* Fix our size to the current size */
            info = (MINMAXINFO *) lParam;
            info->ptMaxSize.x = w;
            info->ptMaxSize.y = h;
            info->ptMaxPosition.x = x;
            info->ptMaxPosition.y = y;
            info->ptMinTrackSize.x = w;
            info->ptMinTrackSize.y = h;
            info->ptMaxTrackSize.x = w;
            info->ptMaxTrackSize.y = h;
        }
        returnCode = 0;
        break;

    case WM_WINDOWPOSCHANGED:
        {
            RECT rect;
            int x, y;
            int w, h;
            Uint32 window_flags;

            if (!GetClientRect(hwnd, &rect) ||
                (rect.right == rect.left && rect.bottom == rect.top)) {
                break;
            }
            ClientToScreen(hwnd, (LPPOINT) & rect);
            ClientToScreen(hwnd, (LPPOINT) & rect + 1);

            window_flags = SDL_GetWindowFlags(data->window);
            if ((window_flags & SDL_WINDOW_INPUT_GRABBED) &&
                (window_flags & SDL_WINDOW_INPUT_FOCUS)) {
                ClipCursor(&rect);
            }

            x = rect.left;
            y = rect.top;
            SDL_SendWindowEvent(data->window, SDL_WINDOWEVENT_MOVED, x, y);

            w = rect.right - rect.left;
            h = rect.bottom - rect.top;
            SDL_SendWindowEvent(data->window, SDL_WINDOWEVENT_RESIZED, w,
                                h);
        }
        break;

    case WM_SETCURSOR:
        {
            Uint16 hittest;

            hittest = LOWORD(lParam);
            if (hittest == HTCLIENT) {
                /* FIXME: Implement the cursor API */
                static HCURSOR cursor;
                if (!cursor) {
                    cursor = LoadCursor(NULL, IDC_ARROW);
                }
                SetCursor(cursor);
                returnCode = TRUE;
            }
        }
        break;

        /* We are about to get palette focus! */
    case WM_QUERYNEWPALETTE:
        {
            /*
                WIN_RealizePalette(current_video);
                returnCode = TRUE;
             */
        }
        break;

        /* Another application changed the palette */
    case WM_PALETTECHANGED:
        {
            /*
               WIN_PaletteChanged(current_video, (HWND) wParam);
             */
        }
        break;

        /* We were occluded, refresh our display */
    case WM_PAINT:
        {
            RECT rect;
            if (GetUpdateRect(hwnd, &rect, FALSE)) {
                ValidateRect(hwnd, &rect);
                SDL_SendWindowEvent(data->window, SDL_WINDOWEVENT_EXPOSED,
                                    0, 0);
            }
        }
        returnCode = 0;
        break;

        /* We'll do our own drawing, prevent flicker */
    case WM_ERASEBKGND:
        {
        }
        return (1);

    case WM_SYSCOMMAND:
        {
            /* Don't start the screensaver or blank the monitor in fullscreen apps */
            if ((wParam & 0xFFF0) == SC_SCREENSAVE ||
                (wParam & 0xFFF0) == SC_MONITORPOWER) {
                if (SDL_GetVideoDevice()->suspend_screensaver) {
                    return (0);
                }
            }
        }
        break;

    case WM_CLOSE:
        {
            SDL_SendWindowEvent(data->window, SDL_WINDOWEVENT_CLOSE, 0, 0);
        }
        returnCode = 0;
        break;
	case WM_TOUCH:
		{
			//printf("Got Touch Event!\n");
    
			FILE *log = fopen("wmmsg.txt", "a");
			fprintf(log, "Received Touch Message: %p ", hwnd);
			if (msg > MAX_WMMSG) {
				fprintf(log, "%d", msg);
			} else {
				fprintf(log, "%s", wmtab[msg]);
			}
			fprintf(log, "WM_TOUCH = %d -- 0x%X, 0x%X\n",msg, wParam, lParam);
			fclose(log);
    
		}
		break;
	case WM_GESTURE:
		{
			//printf("Got Touch Event!\n");
    
			FILE *log = fopen("wmmsg.txt", "a");
			fprintf(log, "Received Gesture Message: %p ", hwnd);
			if (msg > MAX_WMMSG) {
				fprintf(log, "%d", msg);
			} else {
				fprintf(log, "%s", wmtab[msg]);
			}
			fprintf(log, "WM_GESTURE = %d -- 0x%X, 0x%X\n",msg, wParam, lParam);
			fclose(log);
    
		}
		break;		
	}

    /* If there's a window proc, assume it's going to handle messages */
    if (data->wndproc) {
        return CallWindowProc(data->wndproc, hwnd, msg, wParam, lParam);
    } else if (returnCode >= 0) {
        return returnCode;
    } else {
        return CallWindowProc(DefWindowProc, hwnd, msg, wParam, lParam);
    }
}

void
WIN_PumpEvents(_THIS)
{
    MSG msg;
    while (PeekMessage(&msg, NULL, 0, 0, PM_REMOVE)) {
        TranslateMessage(&msg);
        DispatchMessage(&msg);
    }
}

static int app_registered = 0;
LPTSTR SDL_Appname = NULL;
Uint32 SDL_Appstyle = 0;
HINSTANCE SDL_Instance = NULL;

/* Register the class for this application */
int
SDL_RegisterApp(char *name, Uint32 style, void *hInst)
{
    WNDCLASS class;

    /* Only do this once... */
    if (app_registered) {
        ++app_registered;
        return (0);
    }
    if (!name && !SDL_Appname) {
        name = "SDL_app";
        SDL_Appstyle = (CS_BYTEALIGNCLIENT | CS_OWNDC);
        SDL_Instance = hInst ? hInst : GetModuleHandle(NULL);
    }

    if (name) {
        SDL_Appname = WIN_UTF8ToString(name);
        SDL_Appstyle = style;
        SDL_Instance = hInst ? hInst : GetModuleHandle(NULL);
    }

    /* Register the application class */
    class.hCursor = NULL;
    class.hIcon =
        LoadImage(SDL_Instance, SDL_Appname, IMAGE_ICON, 0, 0,
                  LR_DEFAULTCOLOR);
    class.lpszMenuName = NULL;
    class.lpszClassName = SDL_Appname;
    class.hbrBackground = NULL;
    class.hInstance = SDL_Instance;
    class.style = SDL_Appstyle;
    class.lpfnWndProc = WIN_WindowProc;
    class.cbWndExtra = 0;
    class.cbClsExtra = 0;
    if (!RegisterClass(&class)) {
        SDL_SetError("Couldn't register application class");
        return (-1);
    }

    app_registered = 1;
    return (0);
}

/* Unregisters the windowclass registered in SDL_RegisterApp above. */
void
SDL_UnregisterApp()
{
    WNDCLASS class;

    /* SDL_RegisterApp might not have been called before */
    if (!app_registered) {
        return;
    }
    --app_registered;
    if (app_registered == 0) {
        /* Check for any registered window classes. */
        if (GetClassInfo(SDL_Instance, SDL_Appname, &class)) {
            UnregisterClass(SDL_Appname, SDL_Instance);
        }
        SDL_free(SDL_Appname);
        SDL_Appname = NULL;
    }
}

/* vi: set ts=4 sw=4 expandtab: */<|MERGE_RESOLUTION|>--- conflicted
+++ resolved
@@ -215,101 +215,7 @@
         break;
 
     case WM_LBUTTONUP:
-<<<<<<< HEAD
         SDL_SendMouseButton(data->window, SDL_RELEASED, SDL_BUTTON_LEFT);
-=======
-        SDL_SendMouseMotion(0, 0, LOWORD(lParam), HIWORD(lParam), 0);
-        SDL_SendMouseButton(0, SDL_RELEASED, SDL_BUTTON_LEFT);
-        break;
-#else /* _WIN32_WCE */
-
-    case WM_INPUT:             /* mouse events */
-        {
-            LPBYTE lpb;
-            const RAWINPUTHEADER *header;
-            int index = -1;
-            int i;
-            int size = 0;
-            const RAWMOUSE *raw_mouse = NULL;
-            POINT point;
-            USHORT flags;
-            int w, h;
-
-            /* we're collecting raw data to be able to identify the mouse (if there are several) */
-            GetRawInputData((HRAWINPUT) lParam, RID_INPUT, NULL, (PUINT)&size,
-                            sizeof(RAWINPUTHEADER));
-            lpb = SDL_stack_alloc(BYTE, size);
-            GetRawInputData((HRAWINPUT) lParam, RID_INPUT, lpb, (PUINT)&size,
-                            sizeof(RAWINPUTHEADER));
-            raw = (RAWINPUT *) lpb;
-            header = &raw->header;
-            flags = raw->data.mouse.usButtonFlags;
-
-            /* we're checking which mouse generated the event */
-            for (i = 0; i < total_mice; ++i) {
-                if (mice[i] == header->hDevice) {
-                    index = i;
-                    break;
-                }
-            }
-            if (index < 0) {
-                /* New mouse?  Should we dynamically update mouse list? */
-                returnCode = 0;
-                break;
-            }
-
-            GetCursorPos(&point);
-            ScreenToClient(hwnd, &point);
-
-            SDL_GetWindowSize(data->window, &w, &h);
-            if (point.x >= 0 && point.y >= 0 && point.x < w && point.y < h) {
-                SDL_SetMouseFocus(index, data->window);
-            } else {
-                SDL_SetMouseFocus(index, 0);
-                /* FIXME: Should we be doing anything else here? */
-                break;
-            }
-
-            /* if the message was sent by a tablet we have to send also pressure */
-            if (index == tablet) {
-                SDL_SendMouseMotion(index, 0, point.x, point.y, pressure);
-            } else {
-                SDL_SendMouseMotion(index, 0, point.x, point.y, 0);
-            }
-            /* we're sending mouse buttons messages to check up if sth changed */
-            if (flags & RI_MOUSE_LEFT_BUTTON_DOWN) {
-                SDL_SendMouseButton(index, SDL_PRESSED, SDL_BUTTON_LEFT);
-            } else if (flags & RI_MOUSE_LEFT_BUTTON_UP) {
-                SDL_SendMouseButton(index, SDL_RELEASED, SDL_BUTTON_LEFT);
-            }
-            if (flags & RI_MOUSE_MIDDLE_BUTTON_DOWN) {
-                SDL_SendMouseButton(index, SDL_PRESSED, SDL_BUTTON_MIDDLE);
-            } else if (flags & RI_MOUSE_MIDDLE_BUTTON_UP) {
-                SDL_SendMouseButton(index, SDL_RELEASED, SDL_BUTTON_MIDDLE);
-            }
-            if (flags & RI_MOUSE_RIGHT_BUTTON_DOWN) {
-                SDL_SendMouseButton(index, SDL_PRESSED, SDL_BUTTON_RIGHT);
-            } else if (flags & RI_MOUSE_RIGHT_BUTTON_UP) {
-                SDL_SendMouseButton(index, SDL_RELEASED, SDL_BUTTON_RIGHT);
-            }
-            if (flags & RI_MOUSE_BUTTON_4_DOWN) {
-                SDL_SendMouseButton(index, SDL_PRESSED, SDL_BUTTON_X1);
-            } else if (flags & RI_MOUSE_BUTTON_4_UP) {
-                SDL_SendMouseButton(index, SDL_RELEASED, SDL_BUTTON_X1);
-            }
-            if (flags & RI_MOUSE_BUTTON_5_DOWN) {
-                SDL_SendMouseButton(index, SDL_PRESSED, SDL_BUTTON_X2);
-            } else if (flags & RI_MOUSE_BUTTON_5_UP) {
-                SDL_SendMouseButton(index, SDL_RELEASED, SDL_BUTTON_X2);
-            }
-            if (flags & RI_MOUSE_WHEEL) {
-                SDL_SendMouseWheel(index, 0,
-                                   (short) raw->data.mouse.usButtonData);
-            }
-            SDL_stack_free(lpb);
-        }
-        returnCode = 0;
->>>>>>> 02b1494c
         break;
 
     case WM_MOUSELEAVE:
